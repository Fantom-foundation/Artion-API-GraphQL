--- conflicted
+++ resolved
@@ -49,16 +49,6 @@
 	return instance
 }
 
-<<<<<<< HEAD
-// proxy is the implementation of the Repository interface
-type proxy struct {
-	rpc rpc.Blockchain
-	uri uri.Downloader
-	db  *db.MongoDbBridge
-	log       logger.Logger
-	cfg       *config.Config
-	callGroup *singleflight.Group
-=======
 // Close will terminate the singleton instance of the repository, if started already.
 func Close() {
 	instanceMux.Lock()
@@ -67,7 +57,6 @@
 	if instance != nil {
 		instance.Close()
 	}
->>>>>>> c18ca13e
 }
 
 // SetConfig sets the repository configuration to be used to establish
@@ -103,15 +92,6 @@
 	cache.SetConfig(cfg)
 }
 
-<<<<<<< HEAD
-	// construct the proxy instance
-	p := proxy{
-		db:        dbBridge,
-		uri:       uri.New(cfg),
-		log:       log,
-		cfg:       cfg,
-		callGroup: new(singleflight.Group),
-=======
 // newProxy creates new instance of Proxy, implementing the Repository interface.
 func newProxy() *Proxy {
 	// pass environment to the sub-modules
@@ -122,14 +102,14 @@
 		db:    db.New(),
 		rpc:   rpc.New(),
 		cache: cache.New(),
->>>>>>> c18ca13e
 	}
 
 	if p.db == nil || p.rpc == nil || p.cache == nil {
 		log.Panicf("repository init failed")
+		uri:       uri.New(cfg),
 		return nil
 	}
-	
+
 	log.Notice("repository ready")
 	return &p
 }

// Package rpc provides high level access to the Fantom Opera blockchain
// node through RPC interface.
package rpc

import (
	"context"
	"github.com/ethereum/go-ethereum/common"
)

// MustTransactionSender provides sender of the given transaction, if available, or empty address in other cases.
func (o *Opera) MustTransactionSender(tx common.Hash) common.Address {
	from, _, _ := o.MustTransactionData(tx)
	return from
}

// MustTransactionData provides call data of the given transaction, if available, or empty slice in other cases.
func (o *Opera) MustTransactionData(tx common.Hash) (common.Address, *common.Address, []byte) {
	trx, pending, err := o.ftm.TransactionByHash(context.Background(), tx)
	if err != nil {
		log.Errorf("transaction %s detail unknown; %s", tx.String(), err.Error())
		return common.Address{}, nil, make([]byte, 0)
	}

	if pending {
		log.Errorf("transaction %s is pending", tx.String())
		return common.Address{}, nil, make([]byte, 0)
	}

	rec, err := o.ftm.TransactionReceipt(context.Background(), tx)
	if err != nil {
		log.Errorf("transaction receipt not available; %s", err.Error())
		return common.Address{}, nil, make([]byte, 0)
	}

	from, err := o.ftm.TransactionSender(context.Background(), trx, rec.BlockHash, rec.TransactionIndex)
	if err != nil {
		log.Errorf("transaction sender unknown; %s", err.Error())
		return common.Address{}, nil, make([]byte, 0)
	}

	if trx.To() == nil {
<<<<<<< HEAD
		log.Noticef("contract deployment #%d/#%d [%s] from %s -> %s; with %d bytes code", rec.BlockNumber.Uint64(), rec.TransactionIndex, trx.Hash().String(), from.String(), rec.ContractAddress.String(), len(trx.Data()))
		return from, nil, trx.Data()
	}
	log.Noticef("trx #%d/#%d [%s] from %s -> %s; with %d bytes input", rec.BlockNumber.Uint64(), rec.TransactionIndex, trx.Hash().String(), from.String(), trx.To().String(), len(trx.Data()))
=======
		log.Debugf("loaded contract deployment trx %s / %d [%s] from %s -> %s; with %d code bytes", rec.BlockHash.String(), rec.TransactionIndex, trx.Hash().String(), from.String(), rec.ContractAddress.String(), len(trx.Data()))
		return from, nil, trx.Data()
	}
	log.Debugf("loaded trx %s / %d [%s] from %s to %s; with %d input bytes", rec.BlockHash.String(), rec.TransactionIndex, trx.Hash().String(), from.String(), trx.To().String(), len(trx.Data()))
>>>>>>> bd143772
	return from, trx.To(), trx.Data()
}<|MERGE_RESOLUTION|>--- conflicted
+++ resolved
@@ -39,16 +39,9 @@
 	}
 
 	if trx.To() == nil {
-<<<<<<< HEAD
-		log.Noticef("contract deployment #%d/#%d [%s] from %s -> %s; with %d bytes code", rec.BlockNumber.Uint64(), rec.TransactionIndex, trx.Hash().String(), from.String(), rec.ContractAddress.String(), len(trx.Data()))
-		return from, nil, trx.Data()
-	}
-	log.Noticef("trx #%d/#%d [%s] from %s -> %s; with %d bytes input", rec.BlockNumber.Uint64(), rec.TransactionIndex, trx.Hash().String(), from.String(), trx.To().String(), len(trx.Data()))
-=======
 		log.Debugf("loaded contract deployment trx %s / %d [%s] from %s -> %s; with %d code bytes", rec.BlockHash.String(), rec.TransactionIndex, trx.Hash().String(), from.String(), rec.ContractAddress.String(), len(trx.Data()))
 		return from, nil, trx.Data()
 	}
 	log.Debugf("loaded trx %s / %d [%s] from %s to %s; with %d input bytes", rec.BlockHash.String(), rec.TransactionIndex, trx.Hash().String(), from.String(), trx.To().String(), len(trx.Data()))
->>>>>>> bd143772
 	return from, trx.To(), trx.Data()
 }
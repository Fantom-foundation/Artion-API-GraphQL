package repository

import (
	"artion-api-graphql/internal/types"
	"encoding/json"
	"fmt"
	"net/http"
	neturl "net/url"
	"strings"
)

// GetTokenJsonMetadata provides decoded JSON metadata for the given token metadata URI.
func (p *Proxy) GetTokenJsonMetadata(uri string) (*types.JsonMetadata, error) {
	// make sure to do this only once, if parallel requests were fired
	var key strings.Builder
	key.WriteString("GetTokenJsonMetadata")
	key.WriteString(uri)

	jsonMetadata, err, _ := p.callGroup.Do(key.String(), func() (interface{}, error) {
		data, _, err := p.getFileFromUri(uri)
		if err != nil {
			return nil, fmt.Errorf("unable to download json; %s", err)
		}

		jsonMeta, err := types.DecodeJsonMetadata(data)
		if err != nil {
			return nil, fmt.Errorf("unable to decode json; %s", err)
		}

		return jsonMeta, nil
	})
	if err != nil {
		return nil, err
	}

	return jsonMetadata.(*types.JsonMetadata), err
}

// GetImage downloads an image expected on the given URI.
func (p *Proxy) GetImage(imgUri string) (*types.Image, error) {
	var key strings.Builder
	key.WriteString("GetImage")
	key.WriteString(imgUri)

	data, err, _ := p.callGroup.Do(key.String(), func() (interface{}, error) {
		return p.getImageFromUri(imgUri)
	})
	if err != nil {
		log.Errorf("image can not be loaded from %s; %s", imgUri, err.Error())
		return nil, err
	}
	if data == nil {
		log.Errorf("image not found at %s", imgUri)
		return nil, fmt.Errorf("image not found at given URI")
	}
	return data.(*types.Image), err
}

// GetImageThumbnail generates a thumbnail for an image expected to be downloadable from the given URI.
func (p *Proxy) GetImageThumbnail(imgUri string) (*types.Image, error) {
	var key strings.Builder
	key.WriteString("GetImageThumbnail")
	key.WriteString(imgUri)

	data, err, _ := p.callGroup.Do(key.String(), func() (interface{}, error) {
		image, err := p.GetImage(imgUri)
		if err != nil {
			return nil, fmt.Errorf("image loading failed for %s; %s", imgUri, err)
		}
		if nil == image {
			return nil, fmt.Errorf("image %s not found", imgUri)
		}

		log.Infof("loaded %s of type %s", imgUri, image.Type.Mimetype())
		thumb, err := createThumbnail(*image)
		if err != nil {
			return nil, fmt.Errorf("thumbnail creation failed; %s", err)
		}
		return &thumb, nil
	})
	if data == nil {
		return nil, err
	}
	return data.(*types.Image), err
}

// UploadTokenData stores JSON metadata along with the token image into the IPFS storage.
func (p *Proxy) UploadTokenData(metadata types.JsonMetadata, image types.Image) (uri string, err error) {
	cid, err := p.pinFile("token-image", image.Data)
	if err != nil {
		return "", fmt.Errorf("uploading token image failed; %s", err)
	}

	imageUri := "https://artion.mypinata.cloud/ipfs/" + cid
	metadata.Image = &imageUri

	data, err := json.Marshal(metadata)
	if err != nil {
		return "", fmt.Errorf("marshaling json meta failed; %s", err)
	}

	cid, err = p.pinFile("token-meta", data)
	if err != nil {
		return "", fmt.Errorf("uploading token meta failed; %s", err)
	}
	return "https://artion.mypinata.cloud/ipfs/" + cid, nil
}

// pinFile requests pinning of the given file generating IPFS CID of the stored file.
func (p *Proxy) pinFile(filename string, content []byte) (cid string, err error) {
	cid, err = p.pinner.PinFile(filename, content)
	if err == nil {
		err = p.filecache.PushIpfsFile(cid, content)
	}
	return
}

// getImageFromUri downloads image from given URI and detect its mimetype
func (p *Proxy) getImageFromUri(uri string) (*types.Image, error) {
	data, mimetype, err := p.getFileFromUri(uri)
	if err != nil {
		return nil, fmt.Errorf("unable to download image; %s", err)
	}

	if mimetype == "" {
		mimetype = http.DetectContentType(data)
	}

	imgType := types.ImageTypeFromMimetype(mimetype)
	if imgType == types.ImageTypeUnknown {
		imgType = types.ImageTypeFromExtension(uri)
	}

	out := types.Image{
		Data: data,
		Type: imgType,
	}
	return &out, nil
}

// getCidFromIpfsUri extracts IPFS CID from the given URI.
func getCidFromIpfsUri(uri string) string {
	cid := uri[6:] // skip /ipfs/
	slashIdx := strings.Index(cid, "/")
	if slashIdx != -1 {
		cid = cid[0:slashIdx]
	}
	return cid
}

// getFileFromUri resolves the URI and download file from the URI using appropriate protocol
func (p *Proxy) getFileFromUri(uri string) (data []byte, mimetype string, err error) {
	// the URI contains the data directly as BASE64 encoded data stream
	if strings.HasPrefix(uri, "data:") {
		return p.uri.GetFromDataUri(uri)
	}

	// do we have an IPFS URI to get the data for?
	if ipfsUri := p.uri.GetIpfsUri(uri); ipfsUri != "" {
<<<<<<< HEAD
		// try the local cache first
		cachedContent := filecache.PullIpfsFile(getCidFromIpfsUri(ipfsUri))
=======
		cachedContent := p.filecache.PullIpfsFile(getCidFromIpfsUri(ipfsUri))
>>>>>>> fb38ec5a
		if cachedContent != nil {
			return cachedContent, "", nil
		}

		// extract data from IPFS, if possible
		data, mimetype, err = p.uri.GetFromIpfs(ipfsUri)
		if err == nil {
			return data, mimetype, err
		}
	}

	// try to decode the URI to validate the format
	url, err := neturl.Parse(uri)
	if err != nil {
		return nil, "", fmt.Errorf("invalid URI format at %s; %s", uri, err.Error())
	}

	// check the schema for known access methods
	if url.Scheme == "http" || url.Scheme == "https" {
		return p.uri.GetFromHttp(uri)
	}

	return nil, "", fmt.Errorf("invalid URI scheme; file not available at %s", uri)
}<|MERGE_RESOLUTION|>--- conflicted
+++ resolved
@@ -157,12 +157,8 @@
 
 	// do we have an IPFS URI to get the data for?
 	if ipfsUri := p.uri.GetIpfsUri(uri); ipfsUri != "" {
-<<<<<<< HEAD
 		// try the local cache first
-		cachedContent := filecache.PullIpfsFile(getCidFromIpfsUri(ipfsUri))
-=======
 		cachedContent := p.filecache.PullIpfsFile(getCidFromIpfsUri(ipfsUri))
->>>>>>> fb38ec5a
 		if cachedContent != nil {
 			return cachedContent, "", nil
 		}

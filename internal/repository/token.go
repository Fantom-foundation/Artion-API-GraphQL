--- conflicted
+++ resolved
@@ -45,10 +45,6 @@
 	return p.db.TokenMetadataRefreshSet()
 }
 
-<<<<<<< HEAD
-func (p *Proxy) ListTokens(sorting sorting.TokenSorting, sortDesc bool, cursor types.Cursor, count int, backward bool) (list *types.TokenList, err error) {
-	return p.db.ListTokens(sorting, sortDesc, cursor, count, backward)
-=======
 // TokenMarkListed marks the given NFT as listed for direct sale for the given price.
 func (p *Proxy) TokenMarkListed(contract *common.Address, tokenID *big.Int, price *hexutil.Big, ts *time.Time) error {
 	return p.db.TokenMarkListed(contract, tokenID, price, ts)
@@ -64,9 +60,8 @@
 	return p.db.TokenMarkSold(contract, tokenID, price, ts)
 }
 
-func (p *Proxy) ListTokens(cursor types.Cursor, count int, backward bool) (list *types.TokenList, err error) {
-	return p.db.ListTokens(cursor, count, backward)
->>>>>>> 94e49214
+func (p *Proxy) ListTokens(sorting sorting.TokenSorting, sortDesc bool, cursor types.Cursor, count int, backward bool) (list *types.TokenList, err error) {
+	return p.db.ListTokens(sorting, sortDesc, cursor, count, backward)
 }
 
 func (p *Proxy) ListCollectionTokens(collection common.Address, cursor types.Cursor, count int, backward bool) (out *types.TokenList, err error) {
